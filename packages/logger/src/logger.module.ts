import { Module } from "@zenject/core";
import { type LoggerOptions, pino } from "pino";
import { LOGGER_CONFIG_TOKEN, LOGGER_LOGGER_TOKEN } from "./constants";
import { loggerConfig } from "./logger.config";

@Module({
  providers: [
    {
      provide: LOGGER_CONFIG_TOKEN,
      useValue: loggerConfig,
    },
    {
      provide: LOGGER_LOGGER_TOKEN,
      useFactory: (...args: unknown[]) => {
<<<<<<< HEAD
        const [config] = args as [LoggerOptions];
=======
        const config = args[0] as LoggerOptions;
>>>>>>> 30de1a3c
        return pino(config);
      },
      deps: [LOGGER_CONFIG_TOKEN],
    },
  ],
})
export class LoggerModule {}<|MERGE_RESOLUTION|>--- conflicted
+++ resolved
@@ -12,11 +12,7 @@
     {
       provide: LOGGER_LOGGER_TOKEN,
       useFactory: (...args: unknown[]) => {
-<<<<<<< HEAD
-        const [config] = args as [LoggerOptions];
-=======
         const config = args[0] as LoggerOptions;
->>>>>>> 30de1a3c
         return pino(config);
       },
       deps: [LOGGER_CONFIG_TOKEN],
