import "reflect-metadata";
import type { DependencyContainer } from "tsyringe";
import { AppContainer } from "../container";
import type { Constructor } from "../types/constructor.type";
import type { Token } from "../types/token.type";

export const INJECTION_CONTAINER_KEY = "__zenject_injection_container__";

/**
 * Gets the container to use for dependency resolution.
 * This will return a custom container if set via overrideInjectionContainerForTest,
 * otherwise it will return the global AppContainer.
 *
 * @param targetClass The class to get the container for
 * @returns The dependency container to use
 */
export function getInjectionContainer(
  targetClass: Constructor<unknown>,
): DependencyContainer {
  const customContainer = Reflect.getMetadata(
    INJECTION_CONTAINER_KEY,
    targetClass,
  ) as DependencyContainer | undefined;

  return customContainer || AppContainer;
}

/**
 * Override the injection container for tests.
 * This allows testing services with injected dependencies without modifying the global AppContainer.
 *
 * @param targetClass The class containing the dependency injection decorators
 * @param container The custom container to use for resolution
 */
export function overrideInjectionContainerForTest(
  targetClass: Constructor<unknown>,
  container: DependencyContainer,
): void {
  Reflect.defineMetadata(INJECTION_CONTAINER_KEY, container, targetClass);
}

/**
 * Creates a property decorator that injects a dependency using the appropriate container.
 * This is useful for creating custom injection decorators.
 *
 * @param token The dependency token to inject
 * @param configureValue Optional function to configure the resolved value
 * @returns A property decorator that injects the dependency
 */
export function createInjectionDecorator<T, R = T>(
  token: Token<T>,
  configureValue?: (value: T, target: object, context?: string) => R,
): PropertyDecorator {
  return (target, propertyKey) => {
    const ctx = target.constructor.name;

    Object.defineProperty(target, propertyKey, {
      get() {
        // Use the cache if available
        if (!this.__injectionCache) {
          this.__injectionCache = {};
        }

        const cacheKey = String(propertyKey);
        if (!this.__injectionCache[cacheKey]) {
          // Get the appropriate container
          const container = getInjectionContainer(
<<<<<<< HEAD
            target.constructor as unknown as Constructor<unknown>,
=======
            target.constructor as Constructor<unknown>,
>>>>>>> 30de1a3c
          );

          // Resolve the dependency
          const value = container.resolve<T>(token);

          // Configure the value if needed
          this.__injectionCache[cacheKey] = configureValue
            ? configureValue(value, this, ctx)
            : value;
        }

        return this.__injectionCache[cacheKey];
      },
      enumerable: false,
      configurable: false,
    });
  };
}<|MERGE_RESOLUTION|>--- conflicted
+++ resolved
@@ -65,11 +65,7 @@
         if (!this.__injectionCache[cacheKey]) {
           // Get the appropriate container
           const container = getInjectionContainer(
-<<<<<<< HEAD
-            target.constructor as unknown as Constructor<unknown>,
-=======
             target.constructor as Constructor<unknown>,
->>>>>>> 30de1a3c
           );
 
           // Resolve the dependency
