--- conflicted
+++ resolved
@@ -2,12 +2,7 @@
 import { AppContainer } from "../container";
 import { getLoadedModules } from "../decorators/module";
 import { callOnDestroy, isOnDestroy } from "../interfaces/lifecycle";
-<<<<<<< HEAD
-import type { InjectionToken } from "../tokens/injection-token";
-import { withRegistry } from "../utils/type-helpers";
-=======
 import type { Token } from "../types/token.type";
->>>>>>> 30de1a3c
 
 /**
  * Registry of instances registered with the lifecycle manager
@@ -150,10 +145,6 @@
     await AppLifecycle.emitEvent(LifecycleEvent.SHUTDOWN);
 
     // Get all registered services from the container
-<<<<<<< HEAD
-    const registryContainer = withRegistry(AppContainer);
-    const registeredTokens = registryContainer.registry.registrations;
-=======
     const containerWithRegistry = AppContainer as unknown as {
       registry: {
         registrations: Iterable<[Token<unknown>]>;
@@ -161,7 +152,6 @@
       };
     };
     const registeredTokens = containerWithRegistry.registry.registrations;
->>>>>>> 30de1a3c
     const allInstances = [];
 
     // Collect instances from container
@@ -170,13 +160,8 @@
       try {
         // Only check already resolved instances to avoid creating new ones during shutdown
         if (
-<<<<<<< HEAD
-          AppContainer.isRegistered(typedToken) &&
-          registryContainer.registry.isResolved(typedToken)
-=======
           AppContainer.isRegistered(token) &&
           containerWithRegistry.registry.isResolved(token)
->>>>>>> 30de1a3c
         ) {
           const instance = AppContainer.resolve(typedToken);
           if (isOnDestroy(instance)) {
